name: Frontend CI/CD

on:
  push:
    paths:
    - 'apps/frontend/**'
    - 'packages.json'
    - 'packages-lock.json'
    - 'turbo.json'
    branches:
    - main

  pull_request:
    paths:
    - 'apps/frontend/**'
    - 'packages.json'
    - 'packages-lock.json'
    - 'turbo.json'
    branches:
    - main

jobs:
  build:
    runs-on: ubuntu-latest
    steps:
    - name: Checkout code
      uses: actions/checkout@v4

    - name: Set up Node.js
      uses: actions/setup-node@v4
      with:
        node-version: '18'

    - name: Install dependencies
      run: npm ci
      working-directory: ./apps/frontend

<<<<<<< HEAD
    #- name: Build the frontend
      #run: npm run dev

      #- name: Run tests
      # run: npm test

      #- name: Deploy to production
      # if: github.ref == 'refs/heads/main'
      #run: npm run deploy
=======
    - name: Build the frontend
      run: npm run build
      working-directory: ./apps/frontend

    - name: Run tests
      run: npm run test
      working-directory: ./apps/frontend

    # - name: Deploy to production
    #   if: github.ref == 'refs/heads/main'
    #   run: npm run deploy
    #   working-directory: ./apps/frontend
>>>>>>> eefc0a84
<|MERGE_RESOLUTION|>--- conflicted
+++ resolved
@@ -35,17 +35,6 @@
       run: npm ci
       working-directory: ./apps/frontend
 
-<<<<<<< HEAD
-    #- name: Build the frontend
-      #run: npm run dev
-
-      #- name: Run tests
-      # run: npm test
-
-      #- name: Deploy to production
-      # if: github.ref == 'refs/heads/main'
-      #run: npm run deploy
-=======
     - name: Build the frontend
       run: npm run build
       working-directory: ./apps/frontend
@@ -57,5 +46,4 @@
     # - name: Deploy to production
     #   if: github.ref == 'refs/heads/main'
     #   run: npm run deploy
-    #   working-directory: ./apps/frontend
->>>>>>> eefc0a84
+    #   working-directory: ./apps/frontend