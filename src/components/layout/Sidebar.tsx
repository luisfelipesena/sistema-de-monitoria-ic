--- conflicted
+++ resolved
@@ -10,12 +10,9 @@
 import { useAuth } from '@/hooks/use-auth';
 import { Link, useNavigate } from '@tanstack/react-router';
 import {
-<<<<<<< HEAD
   BriefcaseBusiness,
-=======
   FileCheck,
   FilePlus,
->>>>>>> 9c28bdcf
   FileText,
   FolderKanban,
   GraduationCap,
@@ -66,12 +63,6 @@
     roles: ['admin', 'professor', 'student'],
   },
   {
-<<<<<<< HEAD
-    label: 'Seleção',
-    href: '/home/admin/selection',
-    icon: BriefcaseBusiness,
-    roles: ['admin'],
-=======
     label: 'Status',
     href: '/home/common/status',
     icon: FileCheck,
@@ -82,7 +73,12 @@
     href: '/home/common/monitoria/signIn',
     icon: FilePlus,
     roles: ['admin', 'professor', 'student'],
->>>>>>> 9c28bdcf
+  },
+  {
+    label: 'Seleção',
+    href: '/home/admin/selection',
+    icon: BriefcaseBusiness,
+    roles: ['admin'],
   },
   {
     label: 'Cursos',
