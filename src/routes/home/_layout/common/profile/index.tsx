'use client';

import { useState } from 'react';
import { PagesLayout } from '@/components/layout/PagesLayout';
import { Badge } from '@/components/ui/badge';
import { Button } from '@/components/ui/button';
import { Card } from '@/components/ui/card';
import { Input } from '@/components/ui/input';
import { Label } from '@/components/ui/label';
import { createFileRoute } from '@tanstack/react-router';
<<<<<<< HEAD
import { Input } from '@/components/ui/input';
import { Label } from '@/components/ui/label';
import { professorRelations } from '@/server/database/schema';
import { alunoInputSchema } from '@/routes/api/aluno/-types';
=======
import { Eye, Upload } from 'lucide-react';
>>>>>>> 84610492

export const Route = createFileRoute('/home/_layout/common/profile/')({
  component: PerfilAluno,
});

<<<<<<< HEAD
// informações ficitícias vamos atualizar com as do usuário, os campos vao variar para professor,coordenador e aluno
=======
function PerfilAluno() {
  return (
    <>
      <main className="max-w-6xl mx-auto px-4 md:px-8 py-10 space-y-12">
        {/* Cabeçalho */}
        <section>
          <h1 className="text-3xl font-bold">Seu perfil</h1>
          <p className="text-muted-foreground mt-2">
            Adicione todas as suas informações para preenchimento automático em
            inscrições
          </p>
        </section>

        {/* Dados Pessoais */}
        <section className="space-y-6">
          <h2 className="text-xl font-semibold">👤 Dados Pessoais</h2>
          <div className="grid grid-cols-1 sm:grid-cols-2 lg:grid-cols-4 gap-4">
            <Campo
              label="Nome Completo"
              id="nome"
              placeholder="Digite seu nome completo"
            />
            <Campo
              label="Matrícula"
              id="matricula"
              placeholder="Digite sua matrícula"
            />
            <Campo label="CPF" id="cpf" placeholder="Digite seu CPF" />
            <Campo label="E-mail" id="email" placeholder="Digite seu e-mail" />
          </div>
        </section>

        {/* Documentos */}
        <section className="space-y-6">
          <h2 className="text-xl font-semibold">📄 Documentos</h2>

          <Card className="p-4 flex items-center justify-between">
            <span className="font-medium">Histórico Escolar</span>
            <AcoesDocumento />
          </Card>

          <Card className="p-4 flex items-center justify-between">
            <div>
              <span className="font-medium">Comprovante de Matrícula</span>
              <p className="text-sm text-muted-foreground mt-1">
                <Badge variant="secondary">Última atualização: 02/2025</Badge>
              </p>
            </div>
            <AcoesDocumento />
          </Card>
        </section>
      </main>
    </>
  );
}

// Subcomponentes
function Campo({
  label,
  id,
  placeholder,
}: {
  label: string;
  id: string;
  placeholder: string;
}) {
  return (
    <div>
      <Label htmlFor={id}>{label}</Label>
      <Input id={id} placeholder={placeholder} />
    </div>
  );
}

function AcoesDocumento() {
  return (
    <div className="flex gap-2">
      <Button variant="outline">
        <Upload className="w-4 h-4 mr-2" />
        Atualizar arquivo
      </Button>
      <Button variant="secondary">
        <Eye className="w-4 h-4 mr-2" />
        Visualizar
      </Button>
    </div>
  );
}

>>>>>>> 84610492
function ProfileComponent() {
  const [isEditavel, setIsEditavel] = useState(false);
  const [dados, setDados] = useState({
    nomeCompleto: 'João da Silva',
    matricula: '20230001',
    cpf: '123.456.789-00',
    email: 'joao.silva@email.com',
  });

  const [backup, setBackup] = useState(dados);

  const handleChange = (campo: keyof typeof dados, valor: string) => {
    setDados((prev) => ({ ...prev, [campo]: valor }));
  };

  const handleEditar = () => {
    setBackup(dados);
    setIsEditavel(true);
  };

  const handleCancelar = () => {
    setDados(backup);
    setIsEditavel(false);
  };
  const handleNumberChange = (e: React.ChangeEvent<HTMLInputElement>) => {
    const value = e.target.value;
    const filteredValue = value.replace(/\D/g, ''); 
    handleChange('cpf', filteredValue); 
  };
  const handleSalvar = () => {
    console.log('Dados salvos:', dados);
    setIsEditavel(false);
  };

  return (
    <PagesLayout title="Meu Perfil"
          subtitle="Gerencie suas informações pessoais.">
      <div className="p-6 bg-white rounded-lg shadow space-y-6">
        <div className="space-y-6">
          <h2 className="text-xl font-semibold text-gray-900">Dados Pessoais</h2>
          <div className="grid grid-cols-1 gap-y-6 gap-x-4 sm:grid-cols-2">
            <div className="sm:col-span-2">
              <Label htmlFor="nomeCompleto">Nome Completo</Label>
              <Input
                id="nomeCompleto"
                value={dados.nomeCompleto}
                onChange={(e) => handleChange('nomeCompleto', e.target.value)}
                disabled={!isEditavel}
              />
            </div>

            <div>
              <Label htmlFor="matricula">Matrícula</Label>
              <Input
                id="matricula"
                value={dados.matricula}
                onChange={(e) => handleChange('matricula', e.target.value)}
                disabled={!isEditavel}
              />
            </div>

            <div>
              <Label htmlFor="cpf">CPF</Label>
              <Input
                id="cpf"
                value={dados.cpf}
                onChange={handleNumberChange} 
                disabled={!isEditavel}
              />
            </div>

            <div className="sm:col-span-2">
              <Label htmlFor="email">E-mail</Label>
              <Input
                id="email"
                type="email"
                value={dados.email}
                onChange={(e) => handleChange('email', e.target.value)}
                disabled={true}
              />
            </div>
          </div>
        </div>

        <div className="flex justify-center gap-4 pt-4">
          {isEditavel ? (
            <>
              <button
                onClick={handleCancelar}
                className="px-4 py-1 rounded-full bg-red-600 text-white text-sm hover:opacity-90 transition"
              >
                Cancelar
              </button>
              <button
                onClick={handleSalvar}
                className="px-4 py-1 rounded-full bg-green-600 text-white text-sm hover:opacity-90 transition"
              >
                Salvar
              </button>
            </>
          ) : (
            <button
              onClick={handleEditar}
              className="px-4 py-1 rounded-full bg-[#1B4377] text-white text-sm hover:opacity-90 transition"
            >
              Editar
            </button>
          )}
        </div>
      </div>
    </PagesLayout>
  );
}<|MERGE_RESOLUTION|>--- conflicted
+++ resolved
@@ -1,6 +1,5 @@
 'use client';
 
-import { useState } from 'react';
 import { PagesLayout } from '@/components/layout/PagesLayout';
 import { Badge } from '@/components/ui/badge';
 import { Button } from '@/components/ui/button';
@@ -8,22 +7,13 @@
 import { Input } from '@/components/ui/input';
 import { Label } from '@/components/ui/label';
 import { createFileRoute } from '@tanstack/react-router';
-<<<<<<< HEAD
-import { Input } from '@/components/ui/input';
-import { Label } from '@/components/ui/label';
-import { professorRelations } from '@/server/database/schema';
-import { alunoInputSchema } from '@/routes/api/aluno/-types';
-=======
 import { Eye, Upload } from 'lucide-react';
->>>>>>> 84610492
+import { useState } from 'react';
 
 export const Route = createFileRoute('/home/_layout/common/profile/')({
   component: PerfilAluno,
 });
 
-<<<<<<< HEAD
-// informações ficitícias vamos atualizar com as do usuário, os campos vao variar para professor,coordenador e aluno
-=======
 function PerfilAluno() {
   return (
     <>
@@ -113,7 +103,6 @@
   );
 }
 
->>>>>>> 84610492
 function ProfileComponent() {
   const [isEditavel, setIsEditavel] = useState(false);
   const [dados, setDados] = useState({
@@ -140,8 +129,8 @@
   };
   const handleNumberChange = (e: React.ChangeEvent<HTMLInputElement>) => {
     const value = e.target.value;
-    const filteredValue = value.replace(/\D/g, ''); 
-    handleChange('cpf', filteredValue); 
+    const filteredValue = value.replace(/\D/g, '');
+    handleChange('cpf', filteredValue);
   };
   const handleSalvar = () => {
     console.log('Dados salvos:', dados);
@@ -149,11 +138,15 @@
   };
 
   return (
-    <PagesLayout title="Meu Perfil"
-          subtitle="Gerencie suas informações pessoais.">
+    <PagesLayout
+      title="Meu Perfil"
+      subtitle="Gerencie suas informações pessoais."
+    >
       <div className="p-6 bg-white rounded-lg shadow space-y-6">
         <div className="space-y-6">
-          <h2 className="text-xl font-semibold text-gray-900">Dados Pessoais</h2>
+          <h2 className="text-xl font-semibold text-gray-900">
+            Dados Pessoais
+          </h2>
           <div className="grid grid-cols-1 gap-y-6 gap-x-4 sm:grid-cols-2">
             <div className="sm:col-span-2">
               <Label htmlFor="nomeCompleto">Nome Completo</Label>
@@ -180,7 +173,7 @@
               <Input
                 id="cpf"
                 value={dados.cpf}
-                onChange={handleNumberChange} 
+                onChange={handleNumberChange}
                 disabled={!isEditavel}
               />
             </div>
