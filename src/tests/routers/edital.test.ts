import { editalRouter } from '@/server/api/routers/edital/edital'
import { type TRPCContext } from '@/server/api/trpc'
import { type User } from '@/server/db/schema'
import { beforeEach, describe, expect, it, vi } from 'vitest'

const mockAdminUser: User = {
  id: 1,
  username: 'admin',
  email: 'admin@test.com',
  role: 'admin',
  assinaturaDefault: null,
  dataAssinaturaDefault: null,
}

const mockProfessorUser: User = {
  id: 2,
  username: 'professor',
  email: 'prof@test.com',
  role: 'professor',
  assinaturaDefault: null,
  dataAssinaturaDefault: null,
}

const createMockContext = (user: User | null): TRPCContext => ({
  user,
  db: {
    query: {
      editalTable: {
        findMany: vi.fn(),
        findFirst: vi.fn(),
      },
      periodoInscricaoTable: {
        findFirst: vi.fn(),
      },
      projetoTable: {
        findFirst: vi.fn(),
        findMany: vi.fn(),
      },
    },
    insert: vi.fn().mockReturnThis(),
    update: vi.fn().mockReturnThis(),
    delete: vi.fn().mockReturnThis(),
    values: vi.fn().mockReturnThis(),
    set: vi.fn().mockReturnThis(),
    where: vi.fn().mockReturnThis(),
    returning: vi.fn().mockResolvedValue([]),
  } as any,
})

describe('editalRouter', () => {
  beforeEach(() => {
    vi.clearAllMocks()
  })

  describe('createEdital', () => {
    it('should throw FORBIDDEN error for non-admin users', async () => {
      const mockContext = createMockContext(mockProfessorUser)
      const caller = editalRouter.createCaller(mockContext)

      const input = {
        numeroEdital: '001/2024',
        titulo: 'Edital Teste',
        ano: 2024,
        semestre: 'SEMESTRE_1' as const,
        dataInicio: new Date('2024-01-01'),
        dataFim: new Date('2024-01-31'),
      }
      await expect(caller.createEdital(input)).rejects.toThrowError('UNAUTHORIZED')
    })

    it('should throw CONFLICT error if edital number already exists', async () => {
      const mockContext = createMockContext(mockAdminUser)
      const caller = editalRouter.createCaller(mockContext)

      vi.spyOn(mockContext.db.query.editalTable, 'findFirst').mockResolvedValue({ id: 1 } as any)

      const input = {
        numeroEdital: '001/2024',
        titulo: 'Edital Teste',
        ano: 2024,
        semestre: 'SEMESTRE_1' as const,
        dataInicio: new Date('2024-01-01'),
        dataFim: new Date('2024-01-31'),
      }
      await expect(caller.createEdital(input)).rejects.toThrowError('Este número de edital já está em uso.')
    })
  })

  describe('publishEdital', () => {
    it('should throw BAD_REQUEST if edital is not signed', async () => {
      const mockContext = createMockContext(mockAdminUser)
      const caller = editalRouter.createCaller(mockContext)

      vi.spyOn(mockContext.db.query.editalTable, 'findFirst').mockResolvedValue({
        id: 1,
        titulo: 'Edital Teste',
        descricaoHtml: '<p>Descrição do edital</p>',
        fileIdAssinado: null,
        publicado: false,
        numeroEdital: '001/2024',
        criadoPorUserId: 1,
        createdAt: new Date(),
        updatedAt: null,
        dataPublicacao: null,
        periodoInscricaoId: 1,
      } as any)

      await expect(caller.publishEdital({ id: 1 })).rejects.toThrowError(/O edital precisa estar assinado/)
    })

    it('should publish a signed edital successfully', async () => {
      const mockContext = createMockContext(mockAdminUser)
      const caller = editalRouter.createCaller(mockContext)

      const signedEdital = {
        id: 1,
        titulo: 'Edital Teste',
        descricaoHtml: '<p>Descrição do edital</p>',
        fileIdAssinado: 'signed-file-id',
        publicado: false,
        numeroEdital: '001/2024',
        criadoPorUserId: 1,
        createdAt: new Date(),
        updatedAt: null,
        dataPublicacao: null,
        periodoInscricaoId: 1,
      }
<<<<<<< HEAD
      
=======

>>>>>>> 93e5ab52
      vi.spyOn(mockContext.db.query.editalTable, 'findFirst')
        .mockResolvedValueOnce(signedEdital as any)
        .mockResolvedValueOnce({ ...signedEdital, periodoInscricao: { id: 1 } } as any)

      // Mock para verificar projetos aprovados
      vi.spyOn(mockContext.db.query.projetoTable, 'findMany').mockResolvedValue([{ id: 1 }] as any)

      vi.spyOn(mockContext.db, 'update').mockReturnValue({
        set: vi.fn().mockReturnThis(),
        where: vi.fn().mockReturnThis(),
        returning: vi.fn().mockResolvedValue([{ ...signedEdital, publicado: true }]),
      } as any)

      const result = await caller.publishEdital({ id: 1 })
      expect(result.publicado).toBe(true)
    })
  })
})<|MERGE_RESOLUTION|>--- conflicted
+++ resolved
@@ -125,11 +125,7 @@
         dataPublicacao: null,
         periodoInscricaoId: 1,
       }
-<<<<<<< HEAD
-      
-=======
 
->>>>>>> 93e5ab52
       vi.spyOn(mockContext.db.query.editalTable, 'findFirst')
         .mockResolvedValueOnce(signedEdital as any)
         .mockResolvedValueOnce({ ...signedEdital, periodoInscricao: { id: 1 } } as any)
